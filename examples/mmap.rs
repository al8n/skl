use skl::{sync::map::SkipMap, Options};

pub fn key(i: usize) -> Vec<u8> {
  format!("{:05}", i).into_bytes()
}

pub fn new_value(i: usize) -> Vec<u8> {
  format!("{:05}", i).into_bytes()
}
fn main() {
  const N: usize = 1000;

  let mmap_options = skl::MmapOptions::default();
  let open_options = skl::OpenOptions::default()
    .create_new(Some(1 << 20))
    .read(true)
    .write(true);

<<<<<<< HEAD
  let l =
    unsafe { SkipMap::map_mut("test.wal", Options::new(), open_options, mmap_options).unwrap() };
=======
  let l = SkipMap::map_mut("test.wal", open_options, mmap_options).unwrap();
  let mut wg = Arc::new(());
>>>>>>> b2eb642e
  for i in 0..N {
    let l = l.clone();
    std::thread::spawn(move || {
      l.insert(&key(i), &new_value(i)).unwrap();
    });
  }
<<<<<<< HEAD
  while l.refs() > 1 {}
=======
  while Arc::get_mut(&mut wg).is_none() {}
>>>>>>> b2eb642e
  for i in 0..N {
    let l = l.clone();
    std::thread::spawn(move || {
      let k = key(i);
      assert_eq!(l.get(&k).unwrap().value(), new_value(i), "broken: {i}");
    });
  }
}<|MERGE_RESOLUTION|>--- conflicted
+++ resolved
@@ -16,24 +16,18 @@
     .read(true)
     .write(true);
 
-<<<<<<< HEAD
   let l =
     unsafe { SkipMap::map_mut("test.wal", Options::new(), open_options, mmap_options).unwrap() };
-=======
-  let l = SkipMap::map_mut("test.wal", open_options, mmap_options).unwrap();
-  let mut wg = Arc::new(());
->>>>>>> b2eb642e
+
   for i in 0..N {
     let l = l.clone();
     std::thread::spawn(move || {
       l.insert(&key(i), &new_value(i)).unwrap();
     });
   }
-<<<<<<< HEAD
+
   while l.refs() > 1 {}
-=======
-  while Arc::get_mut(&mut wg).is_none() {}
->>>>>>> b2eb642e
+
   for i in 0..N {
     let l = l.clone();
     std::thread::spawn(move || {
